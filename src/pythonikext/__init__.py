--- conflicted
+++ resolved
@@ -10,11 +10,7 @@
 from .specs.files import ExtendedFilesSpec
 from .utils import calculate_md5, suppress_stdout
 
-<<<<<<< HEAD
-__version__ = "2025.3.1-beta"
-=======
 
->>>>>>> d62ad2fe
 __all__ = [
     "PythonikClient",
     "ExtendedPythonikClient",
